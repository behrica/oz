(defproject yieldbot/vizard "0.3.0-SNAPSHOT"
  :description "Magic Visualization"
  :url "http://github.com/yieldbot/vizard"
  :license {:name "Eclipse Public License"
            :url "http://www.eclipse.org/legal/epl-v10.html"}

  :dependencies [[org.clojure/clojure "1.8.0"]
                 [org.clojure/clojurescript "1.9.671" :scope "provided"]
                 [org.clojure/core.async "0.2.374"]
                 [cheshire "5.7.0"]
                 [clj-http "2.2.0"]
                 [com.taoensso/sente "1.11.0"]
                 [aleph "0.4.1"]
                 [ring "1.5.0"]
                 [ring/ring-defaults "0.2.3"]
                 [bk/ring-gzip "0.1.1"]
                 [ring-cljsjs "0.1.0"]
                 [compojure "1.5.0"]
                 [com.cognitect/transit-clj  "0.8.297"]
                 [com.cognitect/transit-cljs "0.8.239"]
                 [reagent "0.6.1"]
<<<<<<< HEAD
                 [cljsjs/vega "3.0.1-0"]
                 [cljsjs/vega-lite "2.0.0-beta.21-0"]
                 [cljsjs/vega-embed "3.0.0-beta.20-0"]
=======
                 [cljsjs/vega "3.0.0-beta.38-0"]
                 [cljsjs/vega-lite "2.0.0-beta.5-0"]
                 [cljsjs/vega-embed "3.0.0-beta.18-0"]
                 [cljsjs/vega-tooltip "0.4.0-0"]
>>>>>>> cb698944
                 [com.rpl/specter "0.9.1"]]
  :plugins [[lein-cljsbuild "1.1.6"]]
  :source-paths ["src/clj" "src/cljs"]
  :clean-targets ^{:protect false} [:target-path :compile-path "resources/public/js"]
  :aliases {"doitfools" ["do" "clean" ["deploy" "clojars"]]}
  :repl-options {:init-ns user}
  :prep-tasks ["compile" ["cljsbuild" "once" "min"]]
  :cljsbuild {:builds [{:id "dev"
                        :source-paths ["src/cljs"]
                        :figwheel {:on-jsload "vizard.core/on-js-reload"}
                        :compiler {:main vizard.core
                                   :asset-path "js/compiled/out"
                                   :output-to "resources/public/js/compiled/vizard.js"
                                   :output-dir "resources/public/js/compiled/out"
                                   :source-map-timestamp true
                                   :preloads [devtools.preload]}}
                       {:id "min"
                        :source-paths ["src/cljs"]
                        :compiler {:output-to "resources/public/js/compiled/vizard.js"
                                   :main vizard.core
                                   :optimizations :advanced
                                   :pretty-print false}}]}
  :figwheel {
             ;; :http-server-root "public" ;; default and assumes "resources"
             ;; :server-port 3449 ;; default
             ;; :server-ip "127.0.0.1"

             :css-dirs ["resources/public/css"] ;; watch and update CSS

             ;; Start an nREPL server into the running figwheel process
             ;; :nrepl-port 7888

             ;; Server Ring Handler (optional)
             ;; if you want to embed a ring handler into the figwheel http-kit
             ;; server, this is for simple ring servers, if this
             ;; doesn't work for you just run your own server :)
             ;; :ring-handler hello_world.server/handler

             ;; To be able to open files in your editor from the heads up display
             ;; you will need to put a script on your path.
             ;; that script will have to take a file path and a line number
             ;; ie. in  ~/bin/myfile-opener
             ;; #! /bin/sh
             ;; emacsclient -n +$2 $1
             ;;
             ;; :open-file-command "myfile-opener"

             ;; if you want to disable the REPL
             ;; :repl false

             ;; to configure a different figwheel logfile path
             ;; :server-logfile "tmp/logs/figwheel-logfile.log"
             }
  :profiles {:dev
             {:dependencies [[binaryage/devtools "0.9.4"]
                             [figwheel-sidecar "0.5.11"]
                             [com.cemerick/piggieback "0.2.2"]]
              :plugins [[lein-figwheel "0.5.11"]]
              :source-paths ["dev"]
              :repl-options {:nrepl-middleware [cemerick.piggieback/wrap-cljs-repl]}}
             :uberjar
             {:source-paths ^:replace ["src/clj"]
              :omit-source true
              :aot :all}}
  :main ^:skip-aot vizard.server)<|MERGE_RESOLUTION|>--- conflicted
+++ resolved
@@ -19,16 +19,9 @@
                  [com.cognitect/transit-clj  "0.8.297"]
                  [com.cognitect/transit-cljs "0.8.239"]
                  [reagent "0.6.1"]
-<<<<<<< HEAD
                  [cljsjs/vega "3.0.1-0"]
                  [cljsjs/vega-lite "2.0.0-beta.21-0"]
                  [cljsjs/vega-embed "3.0.0-beta.20-0"]
-=======
-                 [cljsjs/vega "3.0.0-beta.38-0"]
-                 [cljsjs/vega-lite "2.0.0-beta.5-0"]
-                 [cljsjs/vega-embed "3.0.0-beta.18-0"]
-                 [cljsjs/vega-tooltip "0.4.0-0"]
->>>>>>> cb698944
                  [com.rpl/specter "0.9.1"]]
   :plugins [[lein-cljsbuild "1.1.6"]]
   :source-paths ["src/clj" "src/cljs"]
